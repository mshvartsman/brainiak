from distutils import sysconfig

from setuptools import setup, Extension, find_packages
from setuptools.command.build_ext import build_ext
import os
import sys
import setuptools
from copy import deepcopy

assert sys.version_info >= (3, 5), (
    "Please use Python version 3.5 or higher, "
    "lower versions are not supported"
)

here = os.path.abspath(os.path.dirname(__file__))

# Get the long description from the README file
with open(os.path.join(here, 'README.rst'), encoding='utf-8') as f:
    long_description = f.read()


ext_modules = [
    Extension(
        'brainiak.factoranalysis.tfa_extension',
        ['brainiak/factoranalysis/tfa_extension.cpp'],
    ),
    Extension(
        'brainiak.fcma.fcma_extension',
        ['brainiak/fcma/src/fcma_extension.cc'],
    ),
    Extension(
        'brainiak.fcma.cython_blas',
        ['brainiak/fcma/cython_blas.pyx'],
    ),
    Extension(
        'brainiak.eventseg._utils',
        ['brainiak/eventseg/_utils.pyx'],
    ),
]


# As of Python 3.6, CCompiler has a `has_flag` method.
# cf http://bugs.python.org/issue26689
def has_flag(compiler, flagname):
    """Return a boolean indicating whether a flag name is supported on
    the specified compiler.
    """
    import tempfile
    with tempfile.NamedTemporaryFile('w', suffix='.cpp') as f:
        f.write('int main (int argc, char **argv) { return 0; }')
        try:
            compiler.compile([f.name], extra_postargs=[flagname])
        except setuptools.distutils.errors.CompileError:
            return False
    return True


def cpp_flag(compiler):
    """Return the -std=c++[11/14] compiler flag.

    The c++14 is prefered over c++11 (when it is available).
    """
    if has_flag(compiler, '-std=c++14'):
        return '-std=c++14'
    elif has_flag(compiler, '-std=c++11'):
        return '-std=c++11'
    else:
        raise RuntimeError('Unsupported compiler -- at least C++11 support '
                           'is needed!')


class BuildExt(build_ext):
    """A custom build extension for adding compiler-specific options."""
    c_opts = {
        'unix': ['-g0', '-fopenmp'],
    }

    # FIXME Workaround for using the Intel compiler by setting the CC env var
    # Other uses of ICC (e.g., cc binary linked to icc) are not supported
    if (('CC' in os.environ and 'icc' in os.environ['CC'])
            or 'icc' in sysconfig.get_config_var('CC')):
        c_opts['unix'] += ['-lirc', '-lintlc']

    if sys.platform == 'darwin':
        c_opts['unix'] += ['-stdlib=libc++', '-mmacosx-version-min=10.9',
                           '-ftemplate-depth-1024']

    def build_extensions(self):
        ct = self.compiler.compiler_type
        opts = self.c_opts.get(ct, [])
        if ct == 'unix':
            opts.append('-DVERSION_INFO="%s"' %
                        self.distribution.get_version())
        for ext in self.extensions:
            ext.extra_compile_args = deepcopy(opts)
            ext.extra_link_args = deepcopy(opts)
            lang = ext.language or self.compiler.detect_language(ext.sources)
            if lang == 'c++':
                ext.extra_compile_args.append(cpp_flag(self.compiler))
                ext.extra_link_args.append(cpp_flag(self.compiler))
        build_ext.build_extensions(self)

    def finalize_options(self):
        super().finalize_options()
        import numpy
        import pybind11
        self.include_dirs.extend([
            numpy.get_include(),
            pybind11.get_include(user=True),
            pybind11.get_include(),
        ])


setup(
    name='brainiak',
    use_scm_version=True,
    setup_requires=[
        'cython',
        'numpy<1.17',
        'pybind11>=1.7',
        'setuptools_scm',
    ],
    install_requires=[
        'cython',
        # Previous versions fail of the Anaconda package fail on MacOS:
        # https://travis-ci.org/brainiak/brainiak/jobs/545838666
        'mpi4py>=3',
        'nitime',
        # https://github.com/numpy/numpy/issues/14189
        'numpy<1.17',
        'scikit-learn[alldeps]>=0.18,<0.22',
        # See https://github.com/scipy/scipy/pull/8082
        # and https://github.com/pymanopt/pymanopt/issues/77
        'scipy!=1.0.0,<1.3.0',
        'statsmodels',
        'pymanopt',
        'theano>=1.0.4',  # See https://github.com/Theano/Theano/pull/6671
        'pybind11>=1.7',
        'psutil',
        'nibabel',
<<<<<<< HEAD
        'typing',
        'tensorflow' 
=======
        'joblib',
        'wheel',  # See https://github.com/astropy/astropy-helpers/issues/501
>>>>>>> e750060c
    ],
    author='Princeton Neuroscience Institute and Intel Corporation',
    author_email='mihai.capota@intel.com',
    url='http://brainiak.org',
    description='Brain Imaging Analysis Kit',
    license='Apache 2',
    keywords='neuroscience, algorithm, fMRI, distributed, scalable',
    long_description=long_description,
    ext_modules=ext_modules,
    cmdclass={'build_ext': BuildExt},
    packages=find_packages(),
    package_data={'brainiak.utils': ['grey_matter_mask.npy']},
    python_requires='>=3.5',
    zip_safe=False,
)<|MERGE_RESOLUTION|>--- conflicted
+++ resolved
@@ -138,13 +138,10 @@
         'pybind11>=1.7',
         'psutil',
         'nibabel',
-<<<<<<< HEAD
         'typing',
         'tensorflow' 
-=======
         'joblib',
         'wheel',  # See https://github.com/astropy/astropy-helpers/issues/501
->>>>>>> e750060c
     ],
     author='Princeton Neuroscience Institute and Intel Corporation',
     author_email='mihai.capota@intel.com',
